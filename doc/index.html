<!DOCTYPE html PUBLIC "-//W3C//DTD XHTML 1.0 Strict//EN" "http://www.w3.org/TR/xhtml1/DTD/xhtml1-strict.dtd">
<html>
<head>
<meta http-equiv="Content-Type" content="text/html; charset=UTF-8" />
<title>opentheory Proof Article Tool</title>
<link rel="shortcut icon" type="image/x-icon" href="favicon.ico" />
</head>

<body>

<table cellpadding="2">
<tr>
<td><a href="changelog.html">changelog</a></td>
<td width="10"></td>
<td><a href="download.html">download</a></td>
<td width="10"></td>
<td><b>home</b></td>
<td width="10"></td>
<td><a href="install.html">install</a></td>
<td width="10"></td>
<td><a href="notes.html">notes</a></td>
</tr>
</table>

<hr />

<h3>What is opentheory?</h3>

<p>The opentheory tool processes higher order logic theory
packages.</p>

<h3>Features of opentheory</h3>

<p>
<ul>

<li>Coded in

<a href="http://www.smlnj.org/sml.html">Standard ML</a>

(SML), and ported to the

<a href="http://www.mlton.org/">MLton</a>,

<a href="http://www.polyml.org/">Poly/ML</a>

and

<a href="http://www.dina.dk/~sestoft/mosml.html">Moscow ML</a>

compilers.</li>

<li>The opentheory tool is used to power the

<a href="http://www.gilith.com/research/opentheory">OpenTheory project</a>.</li>

</ul>
</p>

<h3>Project Status</h3>

<p>The opentheory tool is being actively developed: the

<a href="download.html">latest version</a>

is

<<<<<<< HEAD
opentheory 1.3 (release 20141201).
=======
opentheory 1.3 (release 20150102).
>>>>>>> efe92d36

Try out or adapt the opentheory tool for your own applications, it is
free software released under the

<a href="MIT-LICENSE">MIT License</a>.</p>

<h3>Contact</h3>

<p>To report bugs, request features, or obtain help using opentheory,
please email

<a href="mailto:opentheory-users@gilith.com">opentheory-users@gilith.com</a></p>

<hr />

<img src="logo.png" alt="opentheory" />

</body>
</html><|MERGE_RESOLUTION|>--- conflicted
+++ resolved
@@ -65,11 +65,7 @@
 
 is
 
-<<<<<<< HEAD
-opentheory 1.3 (release 20141201).
-=======
 opentheory 1.3 (release 20150102).
->>>>>>> efe92d36
 
 Try out or adapt the opentheory tool for your own applications, it is
 free software released under the
